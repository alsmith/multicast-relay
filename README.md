Relay broadcast and multicast packets between interfaces
--------------------------------------------------------

Useful, for example, if you have Sonos speakers on one interface, or VLAN,
and you want to be able to control them from devices on a different
interface/VLAN. Similar for Chromecast devices.

By default, SSDP multicast packets received on 239.255.255.250:1900 are
relayed to the other interfaces listed, as well as multicast DNS packets
received on 224.0.0.251:5353.

Broadcast UDP packets received on port 6969 are also relayed by default:
this is used by Sonos during the initial device-discovery phase, initiated
by pressing either the infinity button or the play+volume up buttons,
depending on your Sonos speaker.

Please note that even when your devices have discovered one another, at
least in the Sonos case, a unicast connection will be established from
the speakers back to the controlling-telephone. You will need to make sure
that IP forwarding is enabled (`echo 1 > /proc/sys/net/ipv4/ip_forward`) and
that no firewalling is in place that would prevent connections being
established.

<<<<<<< HEAD
`usage: multicast-relay.py [-h] --interfaces INTERFACE INTERFACE [INTERFACE ...] [--relay BROADCAST_OR_MULTICAST:PORT [BROADCAST_OR_MULTICAST:PORT ...]] [--noMDNS] [--noSSDP] [--noSonosDiscovery] [--oneInterface] [--homebrewNetifaces] [--wait] [--listen REMOTE_ADDRESS [REMOTE_ADDRESS ...]] [--remote REMOTE_ADDRESS] [--remotePort PORT] [--foreground] [--verbose]`
=======
`usage: multicast-relay.py [-h] --interfaces INTERFACE INTERFACE [INTERFACE ...] [--relay BROADCAST_OR_MULTICAST:PORT [BROADCAST_OR_MULTICAST:PORT ...]] [--noMDNS] [--noSSDP] [--noSonosDiscovery] [--oneInterface] [--homebrewNetifaces] [--wait] [--foreground] [--logfile FILE] [--verbose]`
>>>>>>> 5d5d75e5

`--interfaces` specifies the >= 2 interfaces that you desire to listen to and
relay between. You can specify an interface by name, by IP address, or by
network/netmask combination (e.g. 10.0.0.0/24 in the last case). With certain
flags below, the minimum number of interfaces drops to >= 1.

`--relay` specifies additional broadcast or multicast addresses to relay.

`--noMDNS` disables mDNS relaying.

`--noSSDP` disables SSDP relaying.

`--noSonosDiscovery` disables broadcast udp/6969 relaying.

`--oneInterface` support for one interface connected to two networks. Use with
caution - watch out for packet storms (although the IP checksum list ought
to still prevent such a thing from happening).

`--homebrewNetifaces` attempt to use our own netifaces implementation, probably
doesn't work on any other system than Linux but maybe useful for OpenWRT where
it's rather tricky to compile up netifaces.

`--allowNonEther` supports non-ethernet interfaces to be relayed [experimental].

`--wait` indicates that the relay should wait for an IPv4 address to be assigned
to each interface rather than bailing immediately if an interface is yet to be
assigned an address.

<<<<<<< HEAD
`--listen` for connections from the specified remote host(s).

`--remote` connect to the specified remote host. If either --listen or --remote
are specified, then one can also specify just one local interface with --interfaces.

`--remotePort` PORT use the specified port for remote communications (default: 1900).

`--foreground` stops the process forking itself off into the background. This
flag also encourages logging to stdout as well as to the syslog.

=======
`--foreground` stops the process forking itself off into the background. This
flag also encourages logging to stdout as well as to the syslog.

`--logfile` saves log data to the specified file.

>>>>>>> 5d5d75e5
`--verbose` steps up the logging.

multicast-relay.py requires the python 'netifaces' package. Install via
'easy_install netifaces' or 'pip install netifaces'. For ZeroShell users,
please review [README-ZeroShell](README-ZeroShell.md) for further instructions.

Al Smith <ajs@aeschi.eu>
<|MERGE_RESOLUTION|>--- conflicted
+++ resolved
@@ -21,11 +21,7 @@
 that no firewalling is in place that would prevent connections being
 established.
 
-<<<<<<< HEAD
-`usage: multicast-relay.py [-h] --interfaces INTERFACE INTERFACE [INTERFACE ...] [--relay BROADCAST_OR_MULTICAST:PORT [BROADCAST_OR_MULTICAST:PORT ...]] [--noMDNS] [--noSSDP] [--noSonosDiscovery] [--oneInterface] [--homebrewNetifaces] [--wait] [--listen REMOTE_ADDRESS [REMOTE_ADDRESS ...]] [--remote REMOTE_ADDRESS] [--remotePort PORT] [--foreground] [--verbose]`
-=======
-`usage: multicast-relay.py [-h] --interfaces INTERFACE INTERFACE [INTERFACE ...] [--relay BROADCAST_OR_MULTICAST:PORT [BROADCAST_OR_MULTICAST:PORT ...]] [--noMDNS] [--noSSDP] [--noSonosDiscovery] [--oneInterface] [--homebrewNetifaces] [--wait] [--foreground] [--logfile FILE] [--verbose]`
->>>>>>> 5d5d75e5
+`usage: multicast-relay.py [-h] --interfaces INTERFACE INTERFACE [INTERFACE ...] [--relay BROADCAST_OR_MULTICAST:PORT [BROADCAST_OR_MULTICAST:PORT ...]] [--noMDNS] [--noSSDP] [--noSonosDiscovery] [--oneInterface] [--homebrewNetifaces] [--wait] [--listen REMOTE_ADDRESS [REMOTE_ADDRESS ...]] [--remote REMOTE_ADDRESS] [--remotePort PORT] [--foreground] [--logfile FILE] [--verbose]`
 
 `--interfaces` specifies the >= 2 interfaces that you desire to listen to and
 relay between. You can specify an interface by name, by IP address, or by
@@ -54,7 +50,6 @@
 to each interface rather than bailing immediately if an interface is yet to be
 assigned an address.
 
-<<<<<<< HEAD
 `--listen` for connections from the specified remote host(s).
 
 `--remote` connect to the specified remote host. If either --listen or --remote
@@ -65,13 +60,8 @@
 `--foreground` stops the process forking itself off into the background. This
 flag also encourages logging to stdout as well as to the syslog.
 
-=======
-`--foreground` stops the process forking itself off into the background. This
-flag also encourages logging to stdout as well as to the syslog.
-
 `--logfile` saves log data to the specified file.
 
->>>>>>> 5d5d75e5
 `--verbose` steps up the logging.
 
 multicast-relay.py requires the python 'netifaces' package. Install via
